--- conflicted
+++ resolved
@@ -8,11 +8,7 @@
     Path, TerminalString,
 };
 use crate::grammar::pattern::{Pattern, PatternKind};
-<<<<<<< HEAD
-use crate::grammar::repr::{self as r, TupleItem};
-=======
-use crate::grammar::repr::{self as r, Span};
->>>>>>> 8aeb0701
+use crate::grammar::repr::{self as r, Span, TupleItem};
 use crate::normalize::norm_util::{self, Symbols};
 use crate::normalize::{NormError, NormResult};
 use crate::session::Session;
@@ -424,13 +420,8 @@
                     .map(|i| self.fresh_name(i))
                     .collect();
 
-<<<<<<< HEAD
-                let p_indices = indices.iter().map(|&(index, _)| index);
+                let p_indices = anon_symbols.iter().map(|&(index, _)| index);
                 let p_names = names.iter().cloned().map(Name::immut).map(TupleItem::Name);
-=======
-                let p_indices = anon_symbols.iter().map(|&(index, _)| index);
-                let p_names = names.iter().cloned().map(Name::immut);
->>>>>>> 8aeb0701
                 let arg_patterns = patterns(p_indices.zip(p_names), symbols.len());
 
                 let name_str = {
