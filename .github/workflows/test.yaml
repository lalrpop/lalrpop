--- conflicted
+++ resolved
@@ -16,11 +16,7 @@
     strategy:
       matrix:
         rust:
-<<<<<<< HEAD
-          - "1.65"
-=======
           - "1.70"
->>>>>>> b277ff2a
           - stable
           - beta
           - nightly
